use std::io::prelude::*;
use std::os::unix::net::UnixListener;
use std::{
    env, fs,
    path::Path,
    process::{exit, id, Command, Stdio},
};
use sysinfo::{ProcessExt, System, SystemExt};

<<<<<<< HEAD
// Necessary so we can test the config file
mod config;

fn main() {
=======
fn main() -> std::io::Result<()> {
>>>>>>> dac1f94b
    env::set_var("RUST_LOG", "swhks=trace");
    env_logger::init();

    let pidfile: String = String::from("/tmp/swhks.pid");
    let sockfile: String = String::from("/tmp/swhkd.sock");

    if Path::new(&pidfile).exists() {
        log::trace!("Reading {} file and checking for running instances.", pidfile);
        let swhkd_pid = match fs::read_to_string(&pidfile) {
            Ok(swhkd_pid) => swhkd_pid,
            Err(e) => {
                log::error!("Unable to read {} to check all running instances", e);
                exit(1);
            }
        };
        log::debug!("Previous PID: {}", swhkd_pid);

        let mut sys = System::new_all();
        sys.refresh_all();
        for (pid, process) in sys.processes() {
            if pid.to_string() == swhkd_pid {
                if process.exe() == env::current_exe().unwrap() {
                    log::error!("Server is already running!");
                    exit(1);
                }
            }
        }
    }

    if Path::new(&sockfile).exists() {
        log::trace!("Sockfile exists, attempting to remove it.");
        match fs::remove_file(&sockfile) {
            Ok(_) => {
                log::debug!("Removed old socket file");
            }
            Err(e) => {
                log::error!("Error removing the socket file!: {}", e);
                log::error!("You can manually remove the socket file: {}", sockfile);
                exit(1);
            }
        };
    }

    match fs::write(&pidfile, id().to_string()) {
        Ok(_) => {}
        Err(e) => {
            log::error!("Unable to write to {}: {}", pidfile, e);
            exit(1);
        }
    }

    fn run_system_command(command: &String) -> () {
        match Command::new("sh")
            .arg("-c")
            .arg(command)
            .stdin(Stdio::null())
            .stdout(Stdio::null())
            .stderr(Stdio::null())
            .spawn()
        {
            Ok(_) => {}
            Err(e) => {
                log::error!("Failed to execute {}", command);
                log::error!("Error, {}", e);
            }
        }
    }

    let listener = UnixListener::bind(sockfile)?;
    loop {
        match listener.accept() {
            Ok((mut socket, addr)) => {
                let mut response = String::new();
                socket.read_to_string(&mut response)?;
                run_system_command(&response);
                log::debug!("Socket: {:?} Address: {:?} Response: {}", socket, addr, response);
            }
            Err(e) => log::error!("accept function failed: {:?}", e),
        }
    }
}<|MERGE_RESOLUTION|>--- conflicted
+++ resolved
@@ -7,14 +7,10 @@
 };
 use sysinfo::{ProcessExt, System, SystemExt};
 
-<<<<<<< HEAD
-// Necessary so we can test the config file
 mod config;
 
-fn main() {
-=======
 fn main() -> std::io::Result<()> {
->>>>>>> dac1f94b
+
     env::set_var("RUST_LOG", "swhks=trace");
     env_logger::init();
 
